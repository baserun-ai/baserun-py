import inspect
import json
<<<<<<< HEAD
import logging
import os
import traceback
import uuid
from base64 import b64encode, b64decode
from datetime import datetime
from importlib.util import find_spec
from typing import Any, Type
from typing import Callable, Dict, Optional, Union

import grpc
from opentelemetry import trace
from opentelemetry.context import set_value, attach
from opentelemetry.sdk.trace import TracerProvider, _Span
from opentelemetry.sdk.trace.export import BatchSpanProcessor
from opentelemetry.trace import SpanKind, get_current_span

=======
import uuid
import requests
import time
import threading
from typing import Callable, Dict, Optional, Union
from urllib.parse import urlparse
import warnings
from .api_key import get_api_key
>>>>>>> 353179ae
from .evals.evals import Evals
from .exporter import BaserunExporter
from .instrumentation.base_instrumentor import BaseInstrumentor
from .instrumentation.span_attributes import SpanAttributes
from .v1.baserun_pb2 import (
    Log,
    SubmitLogRequest,
    Run,
    EndRunRequest,
    TestSuite,
    StartRunRequest,
)
from .v1.baserun_pb2_grpc import SubmissionServiceStub

logger = logging.getLogger(__name__)


class BaserunEvaluationFailedException(Exception):
    pass


class Baserun:
    _initialized = False

    _api_key = None

    _instrumentors: list[BaseInstrumentor] = None

<<<<<<< HEAD
    grpc_channel: grpc.Channel = None
    submission_service: SubmissionServiceStub = None

    current_test_suite: TestSuite = None
=======
    _api_base_url = None
>>>>>>> 353179ae

    evals = Evals

    @staticmethod
<<<<<<< HEAD
    def init(instrument: bool = True) -> None:
        api_key = os.environ.get("BASERUN_API_KEY")
        if not api_key:
            raise ValueError(
                "Baserun API key is missing. Ensure the BASERUN_API_KEY environment variable is set."
            )
=======
    def init(api_base_url: str = "https://baserun.ai/api/v1") -> None:
        Baserun._api_base_url = api_base_url
>>>>>>> 353179ae

        if Baserun._initialized:
            return

<<<<<<< HEAD
        Baserun._api_key = api_key
        Baserun._initialized = True

        if key_chain := os.environ.get("SSL_KEY_CHAIN"):
            ssl_creds = grpc.ssl_channel_credentials(
                root_certificates=bytes(key_chain, "utf-8")
            )
        else:
            ssl_creds = grpc.ssl_channel_credentials()

        call_credentials = grpc.access_token_call_credentials(api_key)
        channel_credentials = grpc.composite_channel_credentials(
            ssl_creds, call_credentials
        )
        grpc_base = os.environ.get("BASERUN_GRPC_URI", "grpc.baserun.ai:50051")
        Baserun.grpc_channel = grpc.secure_channel(grpc_base, channel_credentials)
        Baserun.submission_service = SubmissionServiceStub(Baserun.grpc_channel)

        if instrument:
            Baserun.instrument()

    @staticmethod
    def instrument(processor_class: Type = BatchSpanProcessor):
        if not Baserun._instrumentors:
            Baserun._instrumentors = []

        tracer_provider = trace.get_tracer_provider()
        tracer = tracer_provider.get_tracer("baserun")
        if not hasattr(tracer, "active_span_processor"):
            # Check to see if there's an active span processor. If there's not it means that we need to create a new
            # tracer provider and add our span processor to it. (The default type is ProxyTracerProvider which can't
            # have span processors)
            tracer_provider = TracerProvider()
            trace.set_tracer_provider(tracer_provider)

        processor = processor_class(BaserunExporter())
        tracer_provider.add_span_processor(processor)

        if find_spec("openai") is not None:
            from .instrumentation.openai import OpenAIInstrumentor

            instrumentor = OpenAIInstrumentor()
            if not instrumentor.is_instrumented_by_opentelemetry:
                instrumentor.instrument()
            Baserun._instrumentors.append(instrumentor)

        if find_spec("anthropic") is not None:
            from .instrumentation.anthropic import AnthropicInstrumentor

            instrumentor = AnthropicInstrumentor()
            if not instrumentor.is_instrumented_by_opentelemetry:
                instrumentor.instrument()
            Baserun._instrumentors.append(instrumentor)

    @staticmethod
    def uninstrument():
        for instrumentor in Baserun._instrumentors:
            instrumentor.uninstrument()

        Baserun._instrumentors = []

    @staticmethod
    def serialize_run(run: Run) -> str:
        """Serialize a Run into a base64-encoded string"""
        return b64encode(run.SerializeToString()).decode("utf-8")

    @staticmethod
    def deserialize_run(run_serialized: str) -> Union[Run, None]:
        """Deserialize a base64-encoded string into a Run"""
        if not run_serialized:
            return None

        decoded = b64decode(run_serialized.encode("utf-8"))
        run = Run()
        run.ParseFromString(decoded)
        return run
=======
        Baserun.evals.init(Baserun._append_to_evals)
        OpenAIWrapper.init(Baserun._handle_auto_llm)
        AnthropicWrapper.init(Baserun._handle_auto_llm)
        Baserun._initialized = True
>>>>>>> 353179ae

    @staticmethod
    def current_run() -> Union[Run, None]:
        """Gets the current run"""
        current_span: _Span = get_current_span()
        if not current_span.is_recording():
            return None

        current_run_str = current_span.attributes.get(SpanAttributes.BASERUN_RUN)
        if not current_run_str:
            return None

        return Baserun.deserialize_run(current_run_str)

    @staticmethod
    def clear_run():
        attach(set_value(SpanAttributes.BASERUN_RUN, None))

    @staticmethod
    def get_or_create_current_run(
        name: str = None,
        suite_id: str = None,
        start_timestamp: datetime = None,
        completion_timestamp: datetime = None,
        trace_type: Run.RunType = None,
        metadata: dict[str, Any] = None,
    ) -> Run:
        """Gets the current run or creates one"""
        existing_run = Baserun.current_run()
        if existing_run:
            return existing_run

        run_id = str(uuid.uuid4())
        if not trace_type:
            trace_type = (
                Run.RunType.RUN_TYPE_TEST
                if Baserun.current_test_suite
                else Run.RunType.RUN_TYPE_PRODUCTION
            )

        if not name:
            raise ValueError("Could not initialize run without a name")

        run_data = {
            "run_id": run_id,
            "run_type": trace_type,
            "name": name,
            "metadata": json.dumps(metadata or {}),
        }

        if suite_id or Baserun.current_test_suite:
            run_data["suite_id"] = suite_id or Baserun.current_test_suite.id

        run = Run(**run_data)
        run.start_timestamp.FromDatetime(start_timestamp or datetime.utcnow())

        if completion_timestamp:
            run.completion_timestamp.FromDatetime(completion_timestamp)

        try:
            Baserun.submission_service.StartRun(StartRunRequest(run=run))
        except Exception as e:
            logger.warning(f"Failed to submit run start to Baserun: {e}")

        return run

    @staticmethod
    def _finish_run(run: Run, span: _Span = None):
        try:
            run.completion_timestamp.FromDatetime(datetime.utcnow())
            if span:
                span.set_attribute(
                    SpanAttributes.BASERUN_RUN, Baserun.serialize_run(run)
                )
            Baserun.submission_service.EndRun(EndRunRequest(run=run))
        except Exception as e:
            logger.warning(f"Failed to submit run end to Baserun: {e}")

    @staticmethod
    def _inputs_from_kwargs(kwargs: dict) -> list[str]:
        inputs = []
        for input_name, input_value in kwargs.items():
            if inspect.iscoroutine(input_value):
                input_result = input_value.__name__
            else:
                input_result = input_value
            inputs.append(f"{input_name}: {input_result}")

        return inputs

    @staticmethod
    def _trace(func: Callable, run_type: Run.RunType, metadata: Optional[Dict] = None):
        tracer_provider = trace.get_tracer_provider()
        tracer = tracer_provider.get_tracer("baserun")
        run_name = func.__name__
        if Baserun.current_test_suite:
            suite_id = Baserun.current_test_suite.id
        else:
            suite_id = None

        if inspect.iscoroutinefunction(func):

            async def wrapper(*args, **kwargs):
                if not Baserun._initialized:
                    return await func(*args, **kwargs)

                run = Baserun.get_or_create_current_run(
                    name=run_name,
                    trace_type=run_type,
                    metadata=metadata,
                    suite_id=suite_id,
                )
                with tracer.start_as_current_span(
                    f"baserun.parent.{func.__name__}",
                    kind=SpanKind.CLIENT,
                    attributes={SpanAttributes.BASERUN_RUN: Baserun.serialize_run(run)},
                ) as span:
                    try:
                        result = await func(*args, **kwargs)
                        run.result = str(result) if result is not None else ""
                        return result
                    except Exception as e:
                        run.error = "".join(traceback.format_exception(e))
                        raise e
                    finally:
                        Baserun._finish_run(run, span)

        elif inspect.isasyncgenfunction(func):

            async def wrapper(*args, **kwargs):
                if not Baserun._initialized:
                    async for item in func(*args, **kwargs):
                        yield item

                run = Baserun.get_or_create_current_run(
                    name=run_name,
                    trace_type=run_type,
                    metadata=metadata,
                    suite_id=suite_id,
                )

                with tracer.start_as_current_span(
                    f"baserun.parent.{func.__name__}",
                    kind=SpanKind.CLIENT,
                    attributes={SpanAttributes.BASERUN_RUN: Baserun.serialize_run(run)},
                ) as span:
                    try:
                        result = []
                        async for item in func(*args, **kwargs):
                            result.append(item)
                            yield item

                        run.result = str(result) if result is not None else ""
                    except Exception as e:
                        run.error = "".join(traceback.format_exception(e))
                        raise e
                    finally:
                        Baserun._finish_run(run, span)

        else:

            def wrapper(*args, **kwargs):
                if not Baserun._initialized:
                    return func(*args, **kwargs)

                run = Baserun.get_or_create_current_run(
                    name=run_name,
                    trace_type=run_type,
                    metadata=metadata,
                    suite_id=suite_id,
                )

                # Create a parent span so we can attach the run to it, all child spans are part of this run.
                with tracer.start_as_current_span(
                    f"baserun.parent.{func.__name__}",
                    kind=SpanKind.CLIENT,
                    attributes={SpanAttributes.BASERUN_RUN: Baserun.serialize_run(run)},
                ) as span:
                    try:
                        result = func(*args, **kwargs)
                        run.result = str(result) if result is not None else ""
                        return result
                    except Exception as e:
                        run.error = "".join(traceback.format_exception(e))
                        raise e
                    finally:
                        Baserun._finish_run(run, span)

        return wrapper

    @staticmethod
    def trace(func: Callable, metadata: Optional[Dict] = None):
        if Baserun.current_test_suite:
            return Baserun.test(func=func, metadata=metadata)

        return Baserun._trace(
            func=func, run_type=Run.RunType.RUN_TYPE_PRODUCTION, metadata=metadata
        )

    @staticmethod
    def test(func: Callable, metadata: Optional[Dict] = None):
        return Baserun._trace(
            func=func, run_type=Run.RunType.RUN_TYPE_TEST, metadata=metadata
        )

    @staticmethod
    def log(name: str, payload: Union[str, Dict]):
        if not Baserun._initialized:
            return

<<<<<<< HEAD
        run = Baserun.current_run()
        log_message = Log(
            run_id=run.run_id,
            name=name,
            payload=json.dumps(payload),
        )
        log_message.timestamp.FromDatetime(datetime.utcnow())
        log_request = SubmitLogRequest(log=log_message, run=run)
=======
        if not Baserun._trace_id:
            warnings.warn("baserun.log was called outside of a Baserun decorated trace. The log will be ignored.")
            return

        log_entry = {
            "stepType": BaserunStepType.LOG.name.lower(),
            "name": name,
            "payload": payload,
            "timestamp": time.time(),
        }

        Baserun._append_to_buffer(log_entry)

    @staticmethod
    def store_trace(trace_data):
        Baserun._traces.append({
            **trace_data,
            "completionTimestamp": time.time(),
            "steps": Baserun._buffer,
            "evals": Baserun._evals,
        })

    @staticmethod
    def flush():
        if not Baserun._initialized:
            warnings.warn("Baserun has not been initialized. No data will be flushed.")
            return

        if not Baserun._traces:
            return

        headers = {"Authorization": f"Bearer {get_api_key()}"}
>>>>>>> 353179ae

        # noinspection PyBroadException
        try:
            Baserun.submission_service.SubmitLog(log_request)
        except Exception as e:
            logger.warning(f"Failed to submit log to Baserun: {e}")<|MERGE_RESOLUTION|>--- conflicted
+++ resolved
@@ -1,6 +1,5 @@
 import inspect
 import json
-<<<<<<< HEAD
 import logging
 import os
 import traceback
@@ -18,7 +17,6 @@
 from opentelemetry.sdk.trace.export import BatchSpanProcessor
 from opentelemetry.trace import SpanKind, get_current_span
 
-=======
 import uuid
 import requests
 import time
@@ -27,7 +25,6 @@
 from urllib.parse import urlparse
 import warnings
 from .api_key import get_api_key
->>>>>>> 353179ae
 from .evals.evals import Evals
 from .exporter import BaserunExporter
 from .instrumentation.base_instrumentor import BaseInstrumentor
@@ -52,38 +49,26 @@
 class Baserun:
     _initialized = False
 
-    _api_key = None
 
     _instrumentors: list[BaseInstrumentor] = None
 
-<<<<<<< HEAD
     grpc_channel: grpc.Channel = None
     submission_service: SubmissionServiceStub = None
 
     current_test_suite: TestSuite = None
-=======
-    _api_base_url = None
->>>>>>> 353179ae
 
     evals = Evals
 
     @staticmethod
-<<<<<<< HEAD
     def init(instrument: bool = True) -> None:
         api_key = os.environ.get("BASERUN_API_KEY")
         if not api_key:
             raise ValueError(
                 "Baserun API key is missing. Ensure the BASERUN_API_KEY environment variable is set."
             )
-=======
-    def init(api_base_url: str = "https://baserun.ai/api/v1") -> None:
-        Baserun._api_base_url = api_base_url
->>>>>>> 353179ae
-
         if Baserun._initialized:
             return
 
-<<<<<<< HEAD
         Baserun._api_key = api_key
         Baserun._initialized = True
 
@@ -160,12 +145,6 @@
         run = Run()
         run.ParseFromString(decoded)
         return run
-=======
-        Baserun.evals.init(Baserun._append_to_evals)
-        OpenAIWrapper.init(Baserun._handle_auto_llm)
-        AnthropicWrapper.init(Baserun._handle_auto_llm)
-        Baserun._initialized = True
->>>>>>> 353179ae
 
     @staticmethod
     def current_run() -> Union[Run, None]:
@@ -376,7 +355,6 @@
         if not Baserun._initialized:
             return
 
-<<<<<<< HEAD
         run = Baserun.current_run()
         log_message = Log(
             run_id=run.run_id,
@@ -385,40 +363,6 @@
         )
         log_message.timestamp.FromDatetime(datetime.utcnow())
         log_request = SubmitLogRequest(log=log_message, run=run)
-=======
-        if not Baserun._trace_id:
-            warnings.warn("baserun.log was called outside of a Baserun decorated trace. The log will be ignored.")
-            return
-
-        log_entry = {
-            "stepType": BaserunStepType.LOG.name.lower(),
-            "name": name,
-            "payload": payload,
-            "timestamp": time.time(),
-        }
-
-        Baserun._append_to_buffer(log_entry)
-
-    @staticmethod
-    def store_trace(trace_data):
-        Baserun._traces.append({
-            **trace_data,
-            "completionTimestamp": time.time(),
-            "steps": Baserun._buffer,
-            "evals": Baserun._evals,
-        })
-
-    @staticmethod
-    def flush():
-        if not Baserun._initialized:
-            warnings.warn("Baserun has not been initialized. No data will be flushed.")
-            return
-
-        if not Baserun._traces:
-            return
-
-        headers = {"Authorization": f"Bearer {get_api_key()}"}
->>>>>>> 353179ae
 
         # noinspection PyBroadException
         try:
